module Remotion.Server
  (
    -- * Control
    -- ** Monad-transformer
<<<<<<< HEAD
    ServeT,
    Failure(..),
    runServeT,
=======
    Server,
    Failure,
    run,
>>>>>>> f7a748eb
    wait,
    countSlots,
    -- ** Simple
    runAndWait,
    -- * Settings
    Settings,
    P.UserProtocolVersion,
    ListeningMode(..),
    Port,
    C.Authenticate,
    P.Credentials,
    P.Timeout,
    MaxClients,
    Log,
    C.ProcessUserRequest,
    C.State,
  )
  where

import Remotion.Util.Prelude hiding (listen)
import qualified Remotion.Server.Connection as C
import qualified Remotion.Protocol as P
import qualified Remotion.Util.FileSystem as FS
import qualified Control.Concurrent.Async.Lifted as As
import qualified Network
import qualified Data.Set as Set



-- | Settings of how to run the server.
type Settings i o s = 
  (P.UserProtocolVersion, ListeningMode, P.Timeout, MaxClients, Log, 
   C.ProcessUserRequest i o s)

-- | Defines how to listen for connections.
data ListeningMode =
  -- | 
  -- Listen on a port with an authentication function.
  Host Port C.Authenticate |
  -- | 
  -- Listen on a socket file.
  -- Since sockets are local no authentication is needed.
  -- Works only on UNIX systems.
  Socket FilePath

-- | A port to run the server on.
type Port = Int

-- | 
-- A maximum amount of clients.
-- When this amount is reached the server rejects all the further connections.
type MaxClients = Int

-- |
-- A logging function.
-- If you want no logging, use @('Control.Monad.void' . return)@, 
-- which is a fancy way of alternatively saying @(\\_ -> return ())@.
-- If you want to output to console use @Data.Text.IO.'Data.Text.IO.putStrLn'@.
-- If you want to somehow reformat the output, you're welcome: 
-- @(Data.Text.IO.'Data.Text.IO.putStrLn' . (\"Remotion.Server: \" `<>`))@.
type Log = Text -> IO ()

--------------------------------------------------------------------------------


-- API
------------------------

-- |
-- A monad transformer, which runs the server in the background.
newtype Server m a = 
  Server { unServer :: ReaderT (Wait, CountSlots) m a }
  deriving (Functor, Applicative, Monad, MonadIO, MonadTrans)

type Wait = IO ()
type CountSlots = IO Int

-- |
-- A Server failure.
data Failure =
  ListeningSocketIsBusy
  -- -- FIXME: implement the following
  -- -- | An IO exception has been thrown while accepting a connection socket.
  -- ConnectionSocketFailure IOException
  deriving (Show, Eq, Generic, Typeable)

-- |
-- Run the server, while automatically managing all related resources.
run :: 
  (Serializable IO i, Serializable IO o, MonadIO m) => 
  Settings i o s -> Server m a -> m (Either Failure a)
run (userVersion, listeningMode, timeout, maxClients, log, processRequest) m = runEitherT $ do

  let (portID, auth) = case listeningMode of
        Host port auth -> (Network.PortNumber $ fromIntegral port, auth)
        Socket path -> (Network.UnixSocket $ FS.encodeString path, const $ pure True)

  listeningSocket <- Network.listenOn portID |> try |> liftIO >>= \case
    Left e -> case ioeGetErrorType e of
      ResourceBusy -> left ListeningSocketIsBusy
      _ -> $bug $ "Unexpected IO error: " <> (packText . show) e
    Right r -> return r

  slotsVar <- liftIO $ newMVar maxClients

  activeListenerLock <- liftIO $ newMVar ()

  mainThreadID <- liftIO $ myThreadId

  liftIO $ log "Listening"

  -- Spawn all workers
  listenerAsyncs <- liftIO $ forM [1..(maxClients + 1)] $ \i -> 
    let 
      log' = log . (("Listener " <> packText (show i) <> ": ") <>)
      acquire = do
        (connectionSocket, _, _) <- do
          takeMVar activeListenerLock
          log' $ "Waiting for connection"
          Network.accept listeningSocket <* putMVar activeListenerLock ()
        modifyMVar_ slotsVar $ return . pred
        return connectionSocket
      release connectionSocket = do  
        log' "Releasing session's resources"
        hClose connectionSocket
        modifyMVar_ slotsVar $ return . succ
      process connectionSocket = do
        log' "Running client session"
        slots <- readMVar slotsVar
        C.runConnection connectionSocket (slots >= 0) auth timeout userVersion processRequest >>=
          either 
            (log' . ("Session failed: " <>) . packText . show) 
            (const $ log' "Session closed")
      in As.async $ forever $ do
        s <- acquire
        r <- try $ process s
        release s
        case r of
          Right r -> return r
          Left se -> if
            | Just ThreadKilled <- fromException se -> throwIO ThreadKilled
            | otherwise -> throwTo mainThreadID se
  let
    wait = do
      void $ As.waitAnyCancel listenerAsyncs
    stop = do
      log $ "Stopping server"
      forM_ listenerAsyncs As.cancel
      Network.sClose listeningSocket
      case listeningMode of
        Socket path -> FS.removeFile path
        _ -> return ()
      log $ "Stopped server"
    countSlots = readMVar slotsVar

  r <- lift $ runReaderT (unServer m) (wait, countSlots) 
  liftIO stop
  return r

-- | Block until the server stops due to an error.
wait :: (MonadIO m) => Server m ()
wait = Server $ ask >>= \(x, _) -> liftIO $ x

-- | Count the currently available slots for new connections.
countSlots :: (MonadIO m) => Server m Int
countSlots = Server $ ask >>= \(_, x) -> liftIO $ x

-- |
-- Run the server, while blocking the calling thread.
runAndWait :: (Serializable IO i, Serializable IO o) => Settings i o s -> IO (Either Failure ())
runAndWait settings = run settings $ wait


-- "monad-control" instances
-------------------------

instance MonadBase IO m => MonadBase IO (Server m) where
  liftBase = Server . liftBase

instance MonadTransControl Server where
  newtype StT Server a = StT { unStT :: a }
  liftWith runToM = do
    wait <- Server $ ask
    Server $ lift $ runToM $ liftM StT . flip runReaderT wait . unServer
  restoreT m = do
    StT r <- Server $ lift $ m
    return r
    
instance (MonadBaseControl IO m) => MonadBaseControl IO (Server m) where
  newtype StM (Server m) a = StMT { unStMT :: ComposeSt Server m a }
  liftBaseWith = defaultLiftBaseWith StMT
  restoreM = defaultRestoreM unStMT


<|MERGE_RESOLUTION|>--- conflicted
+++ resolved
@@ -2,15 +2,9 @@
   (
     -- * Control
     -- ** Monad-transformer
-<<<<<<< HEAD
-    ServeT,
+    Server,
     Failure(..),
-    runServeT,
-=======
-    Server,
-    Failure,
     run,
->>>>>>> f7a748eb
     wait,
     countSlots,
     -- ** Simple
